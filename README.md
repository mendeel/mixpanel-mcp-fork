# Mixpanel MCP
[![smithery badge](https://smithery.ai/badge/@dragonkhoi/mixpanel-mcp)](https://smithery.ai/server/@dragonkhoi/mixpanel-mcp)

<<<<<<< HEAD
Simple MCP server that interfaces with the Mixpanel API, allowing you to talk to your Mixpanel events data from any MCP client like Cursor or Claude Desktop
=======
Simple MCP server that interfaces with the Mixpanel API, allowing you to talk to your Mixpanel events data from any MCP client like Cursor or Claude Desktop. Query events data, retention, and funnels. Great for on-demand look ups like: "What's the weekly retention for users in the Feb 1 cohort?"

Debugging a user issue from Cursor? Just ask "How many api_timeout events happened to user with email: xyz@example.com."

I am adding more coverage of the Mixpanel API over time, let me know which tools you need or just open a PR.
>>>>>>> a15ea397

## Installation
Make sure to go to your Mixpanel Organization Settings to set up a [Mixpanel Service Account](https://developer.mixpanel.com/reference/service-accounts), get the username, password, and your project ID (in Mixpanel Project Settings).

Pass these as your arguments in the command: `<USERNAME> <PW> <PROJECT_ID>`

### Installing via Smithery

To install mixpanel-mcp for Claude Desktop automatically via [Smithery](https://smithery.ai/server/@dragonkhoi/mixpanel-mcp):

```bash
npx -y @smithery/cli install @dragonkhoi/mixpanel-mcp --client claude
```

### Remote 1-line command
Coming soon

### Clone and run locally
Clone this repo
Run `npm run build`
Paste this command into Cursor (or whatever MCP Client)
`node /ABSOLUTE/PATH/TO/mixpanel-mcp/build/index.js YOUR_SERVICE_ACCOUNT_USERNAME YOUR_SERVICE_ACCOUNT_PASSWORD YOUR_PROJECT_ID`

## Examples
- Ask about retention numbers

<img width="500" alt="IMG_3675" src="https://github.com/user-attachments/assets/5999958e-d4f6-4824-b226-50ad416ab064" />


- Ask for an overview of events

<img width="500" alt="IMG_9968" src="https://github.com/user-attachments/assets/c05cd932-5ca8-4a5b-a31c-7da2c4f2fa77" /><|MERGE_RESOLUTION|>--- conflicted
+++ resolved
@@ -1,15 +1,11 @@
 # Mixpanel MCP
 [![smithery badge](https://smithery.ai/badge/@dragonkhoi/mixpanel-mcp)](https://smithery.ai/server/@dragonkhoi/mixpanel-mcp)
 
-<<<<<<< HEAD
-Simple MCP server that interfaces with the Mixpanel API, allowing you to talk to your Mixpanel events data from any MCP client like Cursor or Claude Desktop
-=======
 Simple MCP server that interfaces with the Mixpanel API, allowing you to talk to your Mixpanel events data from any MCP client like Cursor or Claude Desktop. Query events data, retention, and funnels. Great for on-demand look ups like: "What's the weekly retention for users in the Feb 1 cohort?"
 
 Debugging a user issue from Cursor? Just ask "How many api_timeout events happened to user with email: xyz@example.com."
 
 I am adding more coverage of the Mixpanel API over time, let me know which tools you need or just open a PR.
->>>>>>> a15ea397
 
 ## Installation
 Make sure to go to your Mixpanel Organization Settings to set up a [Mixpanel Service Account](https://developer.mixpanel.com/reference/service-accounts), get the username, password, and your project ID (in Mixpanel Project Settings).
